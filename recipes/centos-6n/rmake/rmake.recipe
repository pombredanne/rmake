--- conflicted
+++ resolved
@@ -40,21 +40,12 @@
 
         r.InitialContents('%(sysconfdir)s/rmake/(serverrc|rmakerc)')
 
-<<<<<<< HEAD
-        makeargs = (
-            'libdir=%(libdir)s '
-            'initdir=%(initdir)s '
-            )
-        r.Make(makeargs)
-        r.MakeInstall(makeargs)
-=======
         makeArgs = (
             'libdir=%(libdir)s '
             'initdir=%(initdir)s '
             )
         r.Make(makeArgs)
         r.MakeInstall(makeArgs)
->>>>>>> 8bcd40b7
 
         r.MakeDirs('%(localstatedir)s/{lib,log,run}/rmake')
         r.MakeDirs('%(localstatedir)s/rmake', mode=0700)
@@ -180,8 +171,4 @@
                       '%(sysconfdir)s/rmake/client.d/00_rmake_multinode')
         r.Requires('rmake:python(%(version)s)', 'rmake_node/__init__.py')
         # Avoid rpl-2-py26 <-> fl:2 compatibility issues
-<<<<<<< HEAD
-
-=======
->>>>>>> 8bcd40b7
         r.NormalizeInitscriptContents(exceptions='%(initdir)s/.*')