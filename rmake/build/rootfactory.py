--- conflicted
+++ resolved
@@ -290,28 +290,12 @@
         if not self.cfg.strictMode:
             self._copyInConary()
 
-<<<<<<< HEAD
-        # always copy in entitlements
-        if os.path.exists(self.cfg.entitlementDirectory):
-            self.copyDir(self.cfg.entitlementDirectory)
-        if not cfg.strictMode:
-            for option in ['archDirs', 'mirrorDirs', 'policyDirs',
-                           'siteConfigPath', 'useDirs']:
-                for dir in cfg[option]:
-                    if os.path.exists(dir):
-                        self.copyDir(dir)
-            for option in ['defaultMacros']:
-                for path in cfg[option]:
-                    if os.path.exists(path):
-                        self.copyFile(path)
-=======
     def _copyInConary(self):
         conaryDir = os.path.dirname(sys.modules['conary'].__file__)
         if not self.targetArch:
             self.copyDir(conaryDir)
             self.copyDir(conaryDir,
                          '/usr/lib/python2.4/site-packages/conary')
->>>>>>> 651cd20f
 
     def _copyInRmake(self):
         # should this be controlled by strict mode too?
@@ -472,7 +456,8 @@
 
 
         # always copy in entitlements
-        self.copyDir(self.cfg.entitlementDirectory)
+        if os.path.exists(self.cfg.entitlementDir):
+            self.copyDir(self.cfg.entitlementDirectory)
         if not self.cfg.strictMode:
             for option in ['archDirs', 'mirrorDirs', 'policyDirs',
                            'siteConfigPath', 'useDirs']:
